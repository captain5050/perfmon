--- conflicted
+++ resolved
@@ -34,10 +34,7 @@
         "UNC_CHA_CLOCKTICKS:ONE_UNIT": "cha_0@event\\=0x0@",
         "FREERUN_PKG_ENERGY_STATUS":"power@energy\\-pkg@",
         "FREERUN_DRAM_ENERGY_STATUS":"power@energy\\-ram@",
-<<<<<<< HEAD
-=======
         "NUM_CPUS":"#num_cpus_online",
->>>>>>> 2cf4851b
         "UNC_PKG_ENERGY_STATUS":"power@energy\\-pkg@",
         "UNC_DRAM_ENERGY_STATUS":"power@energy\\-ram@"
     },
