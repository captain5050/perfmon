--- conflicted
+++ resolved
@@ -25,11 +25,7 @@
         "UNC_CHA_TOR_INSERTS.IA_MISS:filter1=0x40431":"cha@unc_cha_tor_inserts.ia_miss\\,config1\\=0x4043100000000@",
         "ICACHE_16B.IFDATA_STALL:c1:e1":"cpu@ICACHE_16B.IFDATA_STALL\\,cmask\\=0x1\\,edge\\=0x1@",
         "L1D_PEND_MISS.FB_FULL:c1":"cpu@L1D_PEND_MISS.FB_FULL\\,cmask\\=0x1@",
-<<<<<<< HEAD
-        "INT_MISC.RECOVERY_CYCLES:c1:e1":"cpu@INT_MISC.RECOVERY_CYCLES\\,cmask=0x1\\,edge\\=0x1@",
-=======
         "INT_MISC.RECOVERY_CYCLES:c1:e1":"cpu@INT_MISC.RECOVERY_CYCLES\\,cmask\\=0x1\\,edge\\=0x1@",
->>>>>>> 72cbded0
         "UOPS_DECODED.DEC0:c1":"cpu@UOPS_DECODED.DEC0\\,cmask\\=0x1@",
         "UNC_C_TOR_INSERTS.MISS_OPCODE:opc=0x182":"cbox@UNC_C_TOR_INSERTS.MISS_OPCODE\\,filter_opc\\=0x182@",
         "UNC_C_TOR_INSERTS.MISS_OPCODE:opc=0x192":"cbox@UNC_C_TOR_INSERTS.MISS_OPCODE\\,filter_opc\\=0x192@",
@@ -43,16 +39,12 @@
         "UNC_C_TOR_OCCUPANCY.MISS_OPCODE:opc=0x182":"cbox@UNC_C_TOR_OCCUPANCY.MISS_OPCODE\\,filter_opc\\=0x182@",
         "UNC_C_TOR_OCCUPANCY.MISS_LOCAL_OPCODE:opc=0x182":"cbox@UNC_C_TOR_OCCUPANCY.MISS_LOCAL_OPCODE\\,filter_opc\\=0x182@",
         "UNC_C_TOR_OCCUPANCY.MISS_REMOTE_OPCODE:opc=0x182":"cbox@UNC_C_TOR_OCCUPANCY.MISS_REMOTE_OPCODE\\,filter_opc\\=0x182@",
-<<<<<<< HEAD
-        "ITLB_MISSES.WALK_DURATION:c1":"cpu@ITLB_MISSES.WALK_DURATION\\,cmask\\=0x1@"
-=======
         "ITLB_MISSES.WALK_DURATION:c1":"cpu@ITLB_MISSES.WALK_DURATION\\,cmask\\=0x1@",
         "UOPS_EXECUTED.CORE:c1":"cpu@UOPS_EXECUTED.CORE\\,cmask\\=0x1@",
         "UOPS_EXECUTED.CORE:c2":"cpu@UOPS_EXECUTED.CORE\\,cmask\\=0x2@",
         "UOPS_EXECUTED.CORE:c3":"cpu@UOPS_EXECUTED.CORE\\,cmask\\=0x3@",
         "EXE_ACTIVITY.3_PORTS_UTIL:u0x80":"EXE_ACTIVITY.EXE_BOUND_0_PORTS",
         "AMX_OPS_RETIRED.BF16:c1":"cpu@AMX_OPS_RETIRED.BF16\\,cmask\\=0x1@"
->>>>>>> 72cbded0
     },
     "metric_source_events":{
         "CHAS_PER_SOCKET":"UNC_CHA([^\\s]*)",
